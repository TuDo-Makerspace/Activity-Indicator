# Python dependencies
ping3
<<<<<<< HEAD
python-telegram-bot
=======
python-telegram-bot == 13.3
>>>>>>> 2279d413
<|MERGE_RESOLUTION|>--- conflicted
+++ resolved
@@ -1,7 +1,3 @@
 # Python dependencies
 ping3
-<<<<<<< HEAD
-python-telegram-bot
-=======
-python-telegram-bot == 13.3
->>>>>>> 2279d413
+python-telegram-bot == 13.3